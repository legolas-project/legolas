! =============================================================================
!> Assembly of the finite element matrices \(\mathcal{A}\) and \(\mathcal{B}\) in the matrix
!! eigenvalue problem \(\mathcal{A}\textbf{X} = \omega\mathcal{B}\textbf{X}\).
!! Matrix creation proceeds by first assembling a quadblock at every grid interval
!! using the integrals and finite element basis functions, after which this quadblock
!! is shifted along the main diagonal.
!! @note    Boundary conditions are imposed after matrix assembly is completed.
module mod_matrix_creation
  use mod_global_variables, only: dp, gridpts, matrix_gridpts, dim_quadblock, &
                                      dim_subblock, thermal_conduction
  implicit none

  private

  !> array containing the 4 quadratic basis functions
  real(dp)  :: h_quadratic(4)
  !> array containing the 4 cubic basis functions
  real(dp)  :: h_cubic(4)
  !> array containing the derivatives of the 4 quadratic basis functions
  real(dp)  :: dh_quadratic_dr(4)
  !> array containing the derivatives of the 4 cubic basis functions
  real(dp)  :: dh_cubic_dr(4)

  public :: create_matrices

contains


  !> Main subroutine to assemble the matrices A and B, which are
  !! already allocated when entering this subroutine but not yet initialised.
  !! The quadblock is calculated for every grid interval and used to assemble
  !! both matrices. On exit, both matrices are fully assembled and
  !! boundary conditions are imposed.
  subroutine create_matrices(matrix_B, matrix_A)
<<<<<<< HEAD
    use mod_global_variables, only: gaussian_weights, n_gauss, &
                                    ic, viscosity, viscosity_value
=======
    use mod_global_variables, only: gaussian_weights, n_gauss, hall_mhd, elec_inertia
>>>>>>> 991a4515
    use mod_grid, only: grid, grid_gauss, eps_grid, d_eps_grid_dr
    use mod_spline_functions, only: quadratic_factors, quadratic_factors_deriv, &
                                    cubic_factors, cubic_factors_deriv
    use mod_boundary_conditions, only: apply_boundary_conditions
<<<<<<< HEAD
    use mod_viscosity, only: get_viscosity_terms
=======
    use mod_hallmhd, only: get_hallterm, get_hallterm_Bmat
    use mod_equilibrium, only: hall_field
>>>>>>> 991a4515

    !> the B-matrix
    real(dp), intent(inout)     :: matrix_B(matrix_gridpts, matrix_gridpts)
    !> the A-matrix
    complex(dp), intent(inout)  :: matrix_A(matrix_gridpts, matrix_gridpts)
    complex(dp)                 :: quadblock_B(dim_quadblock, dim_quadblock)
    complex(dp)                 :: quadblock_A(dim_quadblock, dim_quadblock)
<<<<<<< HEAD
    complex(dp)                 :: quadblock_viscosity(dim_quadblock, dim_quadblock)
=======
    complex(dp)                 :: quadblock_Hall(dim_quadblock, dim_quadblock)
    complex(dp)                 :: quadblock_HallB(dim_quadblock, dim_quadblock)
>>>>>>> 991a4515

    real(dp)                    :: r, r_lo, r_hi, eps, d_eps_dr, curr_weight
    integer                     :: i, j, gauss_idx, k, l
    integer                     :: quadblock_idx, idx1, idx2
    real(dp)                    :: hf, inf

    ! initialise matrices (A is complex, B is real)
    matrix_B = 0.0d0
    matrix_A = (0.0d0, 0.0d0)
    ! initialise quadblock index to 0 (used to shift the block along diagonal)
    quadblock_idx = 0

    do i = 1, gridpts-1
      ! reset quadblock (complex)
      quadblock_B = (0.0d0, 0.0d0)
      quadblock_A = (0.0d0, 0.0d0)

      ! This integrates in the interval grid(i) to grid(i + 1)
      r_lo = grid(i)
      r_hi = grid(i+1)

      ! in every grid interval loop over gaussian points to calculate integral
      do j = 1, n_gauss
        ! current grid index (in Gaussian grid)
        gauss_idx = (i - 1)*n_gauss + j
        r = grid_gauss(gauss_idx)

        ! define scale factor
        eps = eps_grid(gauss_idx)
        d_eps_dr = d_eps_grid_dr(gauss_idx)

        curr_weight = gaussian_weights(j)

        ! calculate spline functions for this point (r) in the grid interval
        call quadratic_factors(r, r_lo, r_hi, h_quadratic)
        call quadratic_factors_deriv(r, r_lo, r_hi, dh_quadratic_dr)
        call cubic_factors(r, r_lo, r_hi, h_cubic)
        call cubic_factors_deriv(r, r_lo, r_hi, dh_cubic_dr)

        ! calculate matrix elements for this point
        call get_B_elements(gauss_idx, eps, curr_weight, quadblock_B)
        call get_A_elements(gauss_idx, eps, d_eps_dr, curr_weight, quadblock_A)

<<<<<<< HEAD
        if (viscosity) then
          call get_viscosity_terms(gauss_idx, eps, d_eps_dr, curr_weight, quadblock_viscosity, &
                                    h_quadratic, dh_quadratic_dr, h_cubic, dh_cubic_dr)
          quadblock_A = quadblock_A + ic * viscosity_value * quadblock_viscosity
=======
        if (hall_mhd) then
          call get_hallterm(gauss_idx, eps, d_eps_dr, curr_weight, quadblock_Hall, &
                            h_quadratic, dh_quadratic_dr, h_cubic, dh_cubic_dr)
          hf = hall_field % hallfactor(gauss_idx)
          quadblock_A = quadblock_A - hf * quadblock_Hall
        end if

        if (elec_inertia) then
          call get_hallterm_Bmat(gauss_idx, eps, d_eps_dr, curr_weight, quadblock_HallB, &
                            h_quadratic, h_cubic, dh_cubic_dr)
          inf = hall_field % inertiafactor(gauss_idx)
          quadblock_B = quadblock_B + inf * quadblock_HallB
>>>>>>> 991a4515
        end if
      end do   ! ends iteration gaussian points

      ! multiply by dx for integral
      quadblock_B = quadblock_B * (r_hi - r_lo)
      quadblock_A = quadblock_A * (r_hi - r_lo)

      ! fill matrices with quadblock entries.
      do k = 1, dim_quadblock
        do l = 1, dim_quadblock
          ! quadblock is shifted on main diagonal using idx1 and idx2
          ! dimension dim_subblock is added instead of dim_quadblock, as the
          ! bottom-right part of the quadblock overlaps with the top-left part
          ! when shifting along the main diagonal
          idx1 = k + quadblock_idx
          idx2 = l + quadblock_idx
          matrix_B(idx1, idx2) = matrix_B(idx1, idx2) + real(quadblock_B(k, l))
          matrix_A(idx1, idx2) = matrix_A(idx1, idx2) + quadblock_A(k, l)
        end do
      end do
      quadblock_idx = quadblock_idx + dim_subblock
    end do    ! ends iteration over grid points

    ! ! apply boundary conditions on assembled matrices
    call apply_boundary_conditions(matrix_A, matrix_B)
  end subroutine create_matrices


  !> Retrieves the B-matrix elements for a given quadblock corresponding
  !! to a particular point in the grid and a particular Gaussian weight.
  !! This routine is called <tt>n_gauss</tt> times for every grid interval.
  !! @note    When this subroutine gets called the basis functions defined at module scope
  !!          have already been recalculated and correspond to this particular value
  !!          in the grid.
  subroutine get_B_elements(gauss_idx, eps, curr_weight, quadblock_B)
    use mod_equilibrium, only: rho_field
    use mod_make_subblock, only: subblock, reset_positions, reset_factors

    !> current index in the Gaussian grid
    integer, intent(in)          :: gauss_idx
    !> current value for the scale factor epsilon
    real(dp), intent(in)         :: eps
    !> current weight in the Gaussian quadrature
    real(dp), intent(in)         :: curr_weight
    !> the B-quadblock for a particular grid interval
    complex(dp), intent(inout)   :: quadblock_B(dim_quadblock, dim_quadblock)

    complex(dp), allocatable     :: factors(:)
    integer, allocatable         :: positions(:, :)

    real(dp)                     :: rho

    rho = rho_field % rho0(gauss_idx)

    ! Quadratic * Quadratic
    call reset_factors(factors, 5)
    call reset_positions(positions, 5)
    ! B(1,1)
    factors(1) = 1.0d0 / eps
    positions(1, :) = [1, 1]
    ! B(3,3)
    factors(2) = rho
    positions(2, :) = [3, 3]
    ! B(4,4)
    factors(3) = rho / eps
    positions(3, :) = [4, 4]
    ! B(5,5)
    factors(4) = rho / eps
    positions(4, :) = [5, 5]
    ! B(6,6)
    factors(5) = 1.0d0
    positions(5, :) = [6, 6]
    call subblock(quadblock_B, factors, positions, curr_weight, h_quadratic, h_quadratic)

    ! Cubic * Cubic
    call reset_factors(factors, 3)
    call reset_positions(positions, 3)
    ! B(2,2)
    factors(1) = rho / eps
    positions(1, :) = [2, 2]
    ! B(7,7)
    factors(2) = 1.0d0 / eps
    positions(2, :) = [7, 7]
    ! B(8,8)
    factors(3) = 1.0d0
    positions(3, :) = [8, 8]
    call subblock(quadblock_B, factors, positions, curr_weight, h_cubic, h_cubic)

    deallocate(factors)
    deallocate(positions)
  end subroutine get_B_elements



  !> Retrieves the A-matrix elements for a given quadblock corresponding
  !! to a particular point in the grid and a particular Gaussian weight.
  !! This routine is called <tt>n_gauss</tt> times for every grid interval.
  !! @note    When this subroutine gets called the basis functions defined at module scope
  !!          have already been recalculated and correspond to this particular value
  !!          in the grid.
  subroutine get_A_elements(gauss_idx, eps, d_eps_dr, curr_weight, quadblock_A)
    use mod_global_variables, only: ic, gamma_1
    use mod_equilibrium_params, only: k2, k3
    use mod_equilibrium, only: rho_field, T_field, B_field, v_field, grav_field, eta_field, &
                               rc_field, kappa_field
    use mod_make_subblock, only: subblock, reset_factors, reset_positions

    !> current index in the Gaussian grid
    integer, intent(in)       :: gauss_idx
    !> current value for the scale factor epsilon
    real(dp), intent(in)      :: eps
    !> current value for the derivative of epsilon
    real(dp), intent(in)      :: d_eps_dr
    !> current weight in the Gaussian quadrature
    real(dp), intent(in)      :: curr_weight
    !> the A-quadblock for a particular grid interval
    complex(dp), intent(inout):: quadblock_A(dim_quadblock, dim_quadblock)

    complex(dp), allocatable  :: factors(:)
    integer, allocatable      :: positions(:, :)

    real(dp)                  :: eps_inv
    real(dp)                  :: rho0, T0, B02, B03, B2_inv
    real(dp)                  :: v02, v03
    real(dp)                  :: tc_para, tc_perp, L0, eta, grav

    real(dp)                  :: drho0, drB02, dB02_r, dB03, dT0, dB02
    real(dp)                  :: drv02, dv02, dv03
    real(dp)                  :: dtc_perp_dT, dtc_perp_drho, dtc_perp_dB2
    real(dp)                  :: L_T, L_rho
    real(dp)                  :: deta_dT, deta, ddB03, ddB02

    eps_inv = 1.0d0 / eps

    !! Equilibrium quantities
    rho0 = rho_field % rho0(gauss_idx)
    drho0 = rho_field % d_rho0_dr(gauss_idx)

    T0 = T_field % T0(gauss_idx)
    dT0 = T_field % d_T0_dr(gauss_idx)

    B02 = B_field % B02(gauss_idx)
    dB02 = B_field % d_B02_dr(gauss_idx)
    B03 = B_field % B03(gauss_idx)
    dB03   = B_field % d_B03_dr(gauss_idx)
    B2_inv = 1.0d0 / (B_field % B0(gauss_idx))**2

    v02 = v_field % v02(gauss_idx)
    dv02 = v_field % d_v02_dr(gauss_idx)
    v03  = v_field % v03(gauss_idx)
    dv03 = v_field % d_v03_dr(gauss_idx)

    grav = grav_field % grav(gauss_idx)

    eta = eta_field % eta(gauss_idx)
    deta_dT = eta_field % d_eta_dT(gauss_idx)
    ddB02 = eta_field % dd_B02_dr(gauss_idx)
    ddB03 = eta_field % dd_B03_dr(gauss_idx)
    deta = eta_field % d_eta_dr(gauss_idx) + deta_dT * dT0

    L0 = rc_field % heat_loss(gauss_idx)
    L_T = rc_field % d_L_dT(gauss_idx)
    L_rho = rc_field % d_L_drho(gauss_idx)

    tc_para = kappa_field % kappa_para(gauss_idx)
    tc_perp = kappa_field % kappa_perp(gauss_idx)
    dtc_perp_drho = kappa_field % d_kappa_perp_drho(gauss_idx)
    dtc_perp_dT = kappa_field % d_kappa_perp_dT(gauss_idx)
    dtc_perp_dB2 = kappa_field % d_kappa_perp_dB2(gauss_idx)

    !! Calculate derivatives eps*B02, B02/eps, eps*V02
    drB02 = d_eps_dr * B02 + eps * dB02
    dB02_r = eps_inv * dB02 - d_eps_dr * eps_inv**2 * B02
    drv02 = d_eps_dr * v02 + eps * dv02


    !! Setup of matrix elements

    ! Quadratic * Quadratic
    call reset_factors(factors, 19)
    call reset_positions(positions, 19)
    ! A(1, 1)
    factors(1) = eps_inv * (eps_inv * v02 * k2 + v03 * k3)
    positions(1, :) = [1, 1]
    ! A(1, 3)
    factors(2) = eps_inv * rho0 * k2
    positions(2, :) = [1, 3]
    ! A(1, 4)
    factors(3) = eps_inv * rho0 * k3
    positions(3, :) = [1, 4]
    ! A(3, 1)
    factors(4) = eps_inv**2 * T0 * k2
    positions(4, :) = [3, 1]
    ! A(3, 3)
    factors(5) = rho0 * (eps_inv * k2 * v02 + k3 * v03)
    positions(5, :) = [3, 3]
    ! A(3, 5)
    factors(6) = eps_inv**2 * rho0 * k2
    positions(6, :) = [3, 5]
    ! A(3, 6)
    factors(7) = -B03 * (k3**2 + k2**2 * eps_inv**2)
    positions(7, :) = [3, 6]
    ! A(4, 1)
    factors(8) = eps_inv * T0 * k3
    positions(8, :) = [4, 1]
    ! A(4, 4)
    factors(9) = eps_inv * rho0 * (eps_inv * k2 * v02 + k3 * v03)
    positions(9, :) = [4, 4]
    ! A(4, 5)
    factors(10) = eps_inv * rho0 * k3
    positions(10, :) = [4, 5]
    ! A(4, 6)
    factors(11) = B02 * (k3**2 + k2**2 * eps_inv**2)
    positions(11, :) = [4, 6]
    ! A(5, 1)
    factors(12) = ic * gamma_1 * eps_inv * (d_eps_dr * eps_inv * dT0 * dtc_perp_drho - L0 - rho0*L_rho)
    positions(12, :) = [5, 1]
    ! A(5, 3)
    factors(13) = gamma_1 * eps_inv * rho0 * T0 * k2
    positions(13, :) = [5, 3]
    ! A(5, 4)
    factors(14) = gamma_1 * eps_inv * rho0 * T0 * k3
    positions(14, :) = [5, 4]
    ! A(5, 5)
    factors(15) = -eps_inv * ic * gamma_1 * ( tc_perp * (d_eps_dr * eps_inv)**2 &
                                              + tc_perp * (k2**2 * eps_inv**2 + k3**2) &
                                              + rho0 * L_T - d_eps_dr * eps_inv * dT0 * dtc_perp_dT ) &
                  + eps_inv * rho0 * (eps_inv * k2 * v02 + k3 * v03) &
                  + ic * gamma_1 * eps_inv * deta_dT * ( dB02**2 + dB03**2 + 2.0d0*d_eps_dr * eps_inv * B02 * dB02 &
                                                        + (d_eps_dr * eps_inv * B02)**2  )
    if (thermal_conduction) then
      factors(15) = factors(15) - eps_inv * ic * gamma_1 * (tc_para-tc_perp) * B2_inv * (k2 * eps_inv * B02 + k3 * B03)**2
    end if
    positions(15, :) = [5, 5]
    ! A(5, 6)
    factors(16) = 2.0d0 * ic * gamma_1 * ( (dT0 * d_eps_dr * eps_inv**2 * (eps * B02 * k3 - B03 * k2) * dtc_perp_dB2) &
                                          + eps_inv * k2 * eta * ddB03 &
                                          - k3 * eta * ddB02 &
                                          + 2 * k3 * (d_eps_dr * eps_inv)**2 * eta * B02 &
                                          + eps_inv * k2 * dB03 * deta &
                                          - k3 * dB02 * deta &
                                          - k3 * d_eps_dr * eps_inv * B02 * deta )
    positions(16, :) = [5, 6]
    ! A(6, 3)
    factors(17) = -B03
    positions(17, :) = [6, 3]
    ! A(6, 4)
    factors(18) = eps_inv * B02
    positions(18, :) = [6, 4]
    ! A(6, 6)
    factors(19) = eps_inv * k2 * v02 + k3 * v03 - ic * eta * (eps_inv**2 * k2**2 + k3**2)
    positions(19, :) = [6, 6]
    call subblock(quadblock_A, factors, positions, curr_weight, h_quadratic, h_quadratic)


    ! Quadratic * Cubic
    call reset_factors(factors, 10)
    call reset_positions(positions, 10)
    ! A(1, 2)
    factors(1) = -eps_inv * drho0
    positions(1, :) = [1, 2]
    ! A(3, 2)
    factors(2) = -eps_inv**2 * rho0 * drv02
    positions(2, :) = [3, 2]
    ! A(3, 7)
    factors(3) = eps_inv**2 * drB02 * k3
    positions(3, :) = [3, 7]
    ! A(3, 8)
    factors(4) = -eps_inv**2 * drB02 * k2
    positions(4, :) = [3, 8]
    ! A(4, 2)
    factors(5) = -eps_inv * rho0 * dv03
    positions(5, :) = [4, 2]
    ! A(4, 7)
    factors(6) = eps_inv * dB03 * k3
    positions(6, :) = [4, 7]
    ! A(4, 8)
    factors(7) = -eps_inv * dB03 * k2
    positions(7, :) = [4, 8]
    ! A(5, 2)
    factors(8) = -eps_inv * rho0 * dT0
    positions(8, :) = [5, 2]
    ! A(5, 7)
    factors(9) = ic * gamma_1 * eps_inv * (-2.0d0 * eta * k3**2 * dB03 - 2.0d0 * eta * k2 * k3 * eps_inv**2 * drB02)
    if (thermal_conduction) then
      factors(9) = factors(9) + ic * gamma_1 * eps_inv * ( (tc_para - tc_perp) * B2_inv * dT0 &
                                                            * (k2 * k3 * B02 * eps_inv + k3**2 * B03) )
    end if
    positions(9, :) = [5, 7]
    ! A(5, 8)
    factors(10) = -ic * gamma_1 * eps_inv * (-2.0d0 * eta * k2 * k3 * dB03 - 2.0d0 * eta * k2**2 * eps_inv**2 * drB02)
    if (thermal_conduction) then
      factors(10) = factors(10) - ic * gamma_1 * eps_inv * ( (tc_para - tc_perp) * B2_inv * dT0 &
                                                              * (k2**2 * B02 * eps_inv + k2 * k3 * B03) )
    end if
    positions(10, :) = [5, 8]
    call subblock(quadblock_A, factors, positions, curr_weight, h_quadratic, h_cubic)


    ! Quadratic * d(Cubic)/dr
    call reset_factors(factors, 10)
    call reset_positions(positions, 10)
    ! A(1, 2)
    factors(1) = -eps_inv * rho0
    positions(1, :) = [1, 2]
    ! A(3, 7)
    factors(2) = eps_inv**2 * B03 * k2
    positions(2, :) = [3, 7]
    ! A(3, 8)
    factors(3) = B03 * k3
    positions(3, :) = [3, 8]
    ! A(4, 7)
    factors(4) = -eps_inv**2 * B02 * k2
    positions(4, :) = [4, 7]
    ! A(4, 8)
    factors(5) = -B02 * k3
    positions(5, :) = [4, 8]
    ! A(5, 2)
    factors(6) = -gamma_1 * eps_inv * rho0 * T0
    positions(6, :) = [5, 2]
    ! A(5, 7)
    factors(7) = 2.0d0 * ic * gamma_1 * eps_inv * ( dT0 * B03 * d_eps_dr * eps_inv * dtc_perp_dB2 &
                                                    - eta * ddB03 - deta * dB03 )
    positions(7, :) = [5, 7]
    ! A(5, 8)
    factors(8) = -2.0d0 * ic * gamma_1 * ( dT0 * d_eps_dr * eps_inv * B02 * dtc_perp_dB2 &
                                          - eta * ddB02 &
                                          + 2.0d0 * (d_eps_dr * eps_inv)**2 * eta * B02 &
                                          - dB02 * deta &
                                          - d_eps_dr * eps_inv * B02 * deta )
    positions(8, :) = [5, 8]
    ! A(6, 7)
    factors(9) = -eps_inv * v02 + ic * eta * eps_inv**2 * k2
    positions(9, :) = [6, 7]
    ! A(6, 8)
    factors(10) = -v03 + ic * eta * k3
    positions(10, :) = [6, 8]
    call subblock(quadblock_A, factors, positions, curr_weight, h_quadratic, dh_cubic_dr)


    ! Cubic * Quadratic
    call reset_factors(factors, 7)
    call reset_positions(positions, 7)
    ! A(2, 1)
    factors(1) = -d_eps_dr * eps_inv**2 * v02**2 + eps_inv * grav
    positions(1, :) = [2, 1]
    ! A(2, 3)
    factors(2) = -2.0d0 * d_eps_dr * eps_inv * rho0 * v02
    positions(2, :) = [2, 3]
    ! A(2, 6)
    factors(3) = eps_inv * drB02 * k3 - eps * k3 * dB02_r
    positions(3, :) = [2, 6]
    ! A(7, 5)
    factors(4) = ic * eps_inv * deta_dT * dB03
    positions(4, :) = [7, 5]
    ! A(7, 6)
    factors(5) = ic * deta * eps_inv * k2
    positions(5, :) = [7, 6]
    ! A(8, 5)
    factors(6) = -ic * eps_inv**2 * deta_dT * drB02
    positions(6, :) = [8, 5]
    ! A(8, 6)
    factors(7) = -ic * ( eta * d_eps_dr * eps_inv - deta) * k3
    positions(7, :) = [8, 6]
    call subblock(quadblock_A, factors, positions, curr_weight, h_cubic, h_quadratic)


    ! d(Cubic)/dr * Quadratic
    call reset_factors(factors, 5)
    call reset_positions(positions, 5)
    ! A(2, 1)
    factors(1) = -T0 * eps_inv
    positions(1, :) = [2, 1]
    ! A(2, 5)
    factors(2) = -rho0 * eps_inv
    positions(2, :) = [2, 5]
    ! A(2, 6)
    factors(3) = eps_inv * k2 * B03 - k3 * B02
    positions(3, :) = [2, 6]
    ! A(7, 6)
    factors(4) = ic * eta * eps_inv * k2
    positions(4, :) = [7, 6]
    ! A(8, 6)
    factors(5) = ic * eta * k3
    positions(5, :) = [8, 6]
    call subblock(quadblock_A, factors, positions, curr_weight, dh_cubic_dr, h_quadratic)


    ! Cubic * Cubic
    call reset_factors(factors, 9)
    call reset_positions(positions, 9)
    ! A(2, 2)
    factors(1) = eps_inv * (eps_inv * v02 * k2 + v03 * k3) * rho0
    positions(1, :) = [2, 2]
    ! A(2, 7)
    factors(2) = -B03 * eps_inv * k3**2 - B02 * eps_inv**2 * k2 * k3
    positions(2, :) = [2, 7]
    ! A(2, 8)
    factors(3) = B03 * eps_inv * k2 * k3 + B02 * eps_inv**2 * k2**2
    positions(3, :) = [2, 8]
    ! A(7, 2)
    factors(4) = -eps_inv * B03
    positions(4, :) = [7, 2]
    ! A(7, 7)
    factors(5) = eps_inv * k3 * (v03 - ic * eta * k3)
    positions(5, :) = [7, 7]
    ! A(7, 8)
    factors(6) = -eps_inv * k2 * (v03 - ic * eta * k3)
    positions(6, :) = [7, 8]
    ! A(8, 2)
    factors(7) = eps_inv * B02
    positions(7, :) = [8, 2]
    ! A(8, 7)
    factors(8) = -eps_inv * k3 * (v02 - ic * eta * eps_inv * k2)
    positions(8, :) = [8, 7]
    ! A(8, 8)
    factors(9) = eps_inv * k2 * (v02 - ic * eta * eps_inv * k2)
    positions(9, :) = [8, 8]
    call subblock(quadblock_A, factors, positions, curr_weight, h_cubic, h_cubic)


    ! Cubic * d(Cubic)/dr
    call reset_factors(factors, 3)
    call reset_positions(positions, 3)
    ! A(2, 8)
    factors(1) = -2.0d0 * B02 * d_eps_dr * eps_inv
    positions(1, :) = [2, 8]
    ! A(7, 7)
    factors(2) = -ic * deta * eps_inv
    positions(2, :) = [7, 7]
    ! A(8, 8)
    factors(3) = ic * (eta * d_eps_dr * eps_inv - deta)
    positions(3, :) = [8, 8]
    call subblock(quadblock_A, factors, positions, curr_weight, h_cubic, dh_cubic_dr)


    ! d(Cubic)/dr * d(Cubic)/dr
    call reset_factors(factors, 4)
    call reset_positions(positions, 4)
    ! A(2, 7)
    factors(1) = -B03 * eps_inv
    positions(1, :) = [2, 7]
    ! A(2, 8)
    factors(2) = B02
    positions(2, :) = [2, 8]
    ! A(7, 7)
    factors(3) = -ic * eta * eps_inv
    positions(3, :) = [7, 7]
    ! A(8, 8)
    factors(4) = -ic * eta
    positions(4, :) = [8, 8]
    call subblock(quadblock_A, factors, positions, curr_weight, dh_cubic_dr, dh_cubic_dr)


    ! d(Quadratic)/dr * Quadratic
    call reset_factors(factors, 3)
    call reset_positions(positions, 3)
    ! A(5, 1)
    factors(1) = -ic * gamma_1 * eps_inv * dT0 * dtc_perp_drho
    positions(1, :) = [5, 1]
    ! A(5, 5)
    factors(2) = ic * gamma_1 * eps_inv * (d_eps_dr * eps_inv * tc_perp - dT0 * dtc_perp_dT)
    positions(2, :) = [5, 5]
    ! A(5, 6)
    factors(3) = -2.0d0 * ic * gamma_1 * eps_inv * ( dT0 * (eps * B02 * k3 - B03 * k2) * dtc_perp_dB2 &
                                                    - eta * k2 * dB03 + eta * k3 * drB02 )
    positions(3, :) = [5, 6]
    call subblock(quadblock_A, factors, positions, curr_weight, dh_quadratic_dr, h_quadratic)


    ! Quadratic * d(Quadratic)/dr
    call reset_factors(factors, 1)
    call reset_positions(positions, 1)
    ! A(5, 5)
    factors(1) = ic * gamma_1 * d_eps_dr * eps_inv**2 * tc_perp
    positions(1, :) = [5, 5]
    call subblock(quadblock_A, factors, positions, curr_weight, h_quadratic, dh_quadratic_dr)


    ! d(Quadratic)/dr * d(Quadratic)/dr
    call reset_factors(factors, 1)
    call reset_positions(positions, 1)
    ! A(5, 5)
    factors(1) = -ic * gamma_1 * eps_inv * tc_perp
    positions(1, :) = [5, 5]
    call subblock(quadblock_A, factors, positions, curr_weight, dh_quadratic_dr, dh_quadratic_dr)


    ! d(Quadratic)/dr * d(Cubic)/dr
    call reset_factors(factors, 2)
    call reset_positions(positions, 2)
    ! A(5, 7)
    factors(1) = -2.0d0 * ic * gamma_1 * eps_inv * (dT0 * B03 * dtc_perp_dB2 + eta * dB03)
    positions(1, :) = [5, 7]
    ! A(5, 8)
    factors(2) = 2.0d0 * ic * gamma_1 * (dT0 * B02 * dtc_perp_dB2 + eta * eps_inv * drB02)
    positions(2, :) = [5, 8]
    call subblock(quadblock_A, factors, positions, curr_weight, dh_quadratic_dr, dh_cubic_dr)

    deallocate(factors)
    deallocate(positions)
  end subroutine get_A_elements

end module mod_matrix_creation<|MERGE_RESOLUTION|>--- conflicted
+++ resolved
@@ -32,22 +32,16 @@
   !! both matrices. On exit, both matrices are fully assembled and
   !! boundary conditions are imposed.
   subroutine create_matrices(matrix_B, matrix_A)
-<<<<<<< HEAD
     use mod_global_variables, only: gaussian_weights, n_gauss, &
-                                    ic, viscosity, viscosity_value
-=======
-    use mod_global_variables, only: gaussian_weights, n_gauss, hall_mhd, elec_inertia
->>>>>>> 991a4515
+                                    ic, viscosity, viscosity_value, &
+                                    hall_mhd, elec_inertia
     use mod_grid, only: grid, grid_gauss, eps_grid, d_eps_grid_dr
     use mod_spline_functions, only: quadratic_factors, quadratic_factors_deriv, &
                                     cubic_factors, cubic_factors_deriv
     use mod_boundary_conditions, only: apply_boundary_conditions
-<<<<<<< HEAD
     use mod_viscosity, only: get_viscosity_terms
-=======
     use mod_hallmhd, only: get_hallterm, get_hallterm_Bmat
     use mod_equilibrium, only: hall_field
->>>>>>> 991a4515
 
     !> the B-matrix
     real(dp), intent(inout)     :: matrix_B(matrix_gridpts, matrix_gridpts)
@@ -55,12 +49,9 @@
     complex(dp), intent(inout)  :: matrix_A(matrix_gridpts, matrix_gridpts)
     complex(dp)                 :: quadblock_B(dim_quadblock, dim_quadblock)
     complex(dp)                 :: quadblock_A(dim_quadblock, dim_quadblock)
-<<<<<<< HEAD
     complex(dp)                 :: quadblock_viscosity(dim_quadblock, dim_quadblock)
-=======
     complex(dp)                 :: quadblock_Hall(dim_quadblock, dim_quadblock)
     complex(dp)                 :: quadblock_HallB(dim_quadblock, dim_quadblock)
->>>>>>> 991a4515
 
     real(dp)                    :: r, r_lo, r_hi, eps, d_eps_dr, curr_weight
     integer                     :: i, j, gauss_idx, k, l
@@ -104,12 +95,11 @@
         call get_B_elements(gauss_idx, eps, curr_weight, quadblock_B)
         call get_A_elements(gauss_idx, eps, d_eps_dr, curr_weight, quadblock_A)
 
-<<<<<<< HEAD
         if (viscosity) then
           call get_viscosity_terms(gauss_idx, eps, d_eps_dr, curr_weight, quadblock_viscosity, &
                                     h_quadratic, dh_quadratic_dr, h_cubic, dh_cubic_dr)
           quadblock_A = quadblock_A + ic * viscosity_value * quadblock_viscosity
-=======
+        end if
         if (hall_mhd) then
           call get_hallterm(gauss_idx, eps, d_eps_dr, curr_weight, quadblock_Hall, &
                             h_quadratic, dh_quadratic_dr, h_cubic, dh_cubic_dr)
@@ -122,7 +112,6 @@
                             h_quadratic, h_cubic, dh_cubic_dr)
           inf = hall_field % inertiafactor(gauss_idx)
           quadblock_B = quadblock_B + inf * quadblock_HallB
->>>>>>> 991a4515
         end if
       end do   ! ends iteration gaussian points
 
