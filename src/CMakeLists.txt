--- conflicted
+++ resolved
@@ -48,13 +48,10 @@
         equilibria/smod_equil_RTI_KHI.f08
         equilibria/smod_equil_RTI_theta_pinch.f08
         equilibria/smod_equil_suydam_cluster.f08
-<<<<<<< HEAD
         equilibria/smod_equil_viscoresistive_tube.f08
         equilibria/smod_equil_couette_flow.f08
         equilibria/smod_equil_taylor_couette.f08
-=======
         equilibria/smod_equil_harris_sheet.f08
->>>>>>> 991a4515
         ${USR_SMOD_LOC}/smod_user_defined.f08
         mod_make_subblock.f08
         physics/mod_viscosity.f08
