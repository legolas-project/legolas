--- conflicted
+++ resolved
@@ -84,7 +84,7 @@
   !! @param[in] matrix  'A' for A-matrix boundaries, 'B' for B-matrix boundaries
   subroutine fixed_boundaries(quadblock, edge, matrix)
     use mod_global_variables, only: dim_subblock, boundary_type, thermal_conduction
-    
+
     complex(dp), intent(inout)  :: quadblock(dim_quadblock, dim_quadblock)
     character(6), intent(in)    :: edge
     character, intent(in)       :: matrix
@@ -128,11 +128,11 @@
         !! Unity on second diagonal element for B, zero for A
         quadblock(10, 10) = unity
       end if
-      
+
     !! === RIGHT EDGE ===
     !! For the rigid wall on the right edge, we require v1 = a2 = a3 = 0.
     else if (edge == "r_edge") then
-  
+
       select case(boundary_type)
         case("wall")
           !! Rows and columns for v1 (index 19 in bottom-right subblock)
@@ -140,19 +140,19 @@
           quadblock(:, 19) = (0.0d0, 0.0d0)
           !! Insert unity at first diagonal element for B, zero for A
           quadblock(19, 19) = unity
-  
+
           !! Rows and columns for a2 (index 29 in bottom-right subblock)
           quadblock(29, :) = (0.0d0, 0.0d0)
           quadblock(:, 29) = (0.0d0, 0.0d0)
           !! Insert unity at first diagonal element for B, zero for A
           quadblock(29, 29) = unity
-  
+
           !! Rows and columns for a3 (index 31 in bottom-right subblock)
           quadblock(31, :) = (0.0d0, 0.0d0)
           quadblock(:, 31) = (0.0d0, 0.0d0)
           !! Insert unity at first diagonal element for B, zero for A
           quadblock(31, 31) = unity
-  
+
           !! Additional requiremens on T1 if thermal conduction is included
           !! Rows and columns for T1 (2nd) (index 26 in bottom-right subblock)
           if (thermal_conduction) then
@@ -161,12 +161,12 @@
             !! Insert unity at second diagonal element for B, zero for A
             quadblock(26, 26) = unity
           end if
-  
+
         case default
           write(*, *) "No proper boundary condition selected."
           stop
       end select
-  
+
     else    ! if-case edge
       write(*, *) "Wrong edge passed when calling boundaries."
       write(*, *) "Currently set on: ", edge
@@ -174,7 +174,7 @@
     end if
 
   end subroutine fixed_boundaries
-  
+
 
   !> Boundary conditions originating from the partially integrated terms of the
   !! A-matrix.
@@ -191,23 +191,23 @@
     use mod_equilibrium_derivatives, only: d_T0_dr, d_B02_dr, d_B03_dr, &
                                            d_tc_perp_eq_dT, d_tc_perp_eq_drho, d_tc_perp_eq_dB2
     use mod_make_subblock, only: subblock, reset_factors, reset_positions
-    
+
     real(dp), intent(in)        :: eps, d_eps_dr
     complex(dp), intent(inout)  :: quadblock(dim_quadblock, dim_quadblock)
     character(6), intent(in)    :: edge
-    
+
     complex(dp), allocatable    :: factors(:)
     integer, allocatable        :: positions(:, :)
     real(dp)                    :: h_quadratic(4), h_cubic(4)
     real(dp)                    :: dh_quadratic_dr(4), dh_cubic_dr(4)
     real(dp)                    :: r, r_lo, r_hi, eps_inv
     integer                     :: idx
-    
+
     real(dp)                    :: rho0, T0, B02, B03
     real(dp)                    :: tc_perp, eta
     real(dp)                    :: drB02, dT0, dB02, dB03
     real(dp)                    :: dtc_perp_dT, dtc_perp_drho, dtc_perp_dB2
-    
+
     !! \note: for the boundaries we require the GRID, not grid_gauss.
     if (edge == 'l_edge') then
      r_lo = grid(1)
@@ -224,9 +224,9 @@
      write(*, *) "Currently set on: ", edge
      stop
     end if
-    
+
     eps_inv = 1.0d0 / eps
-    
+
     !! Equilibrium quantities at the boundary
     rho0    = rho0_eq(idx)
     T0      = T0_eq(idx)
@@ -240,9 +240,9 @@
     dtc_perp_dT   = d_tc_perp_eq_dT(idx)
     dtc_perp_drho = d_tc_perp_eq_drho(idx)
     dtc_perp_dB2  = d_tc_perp_eq_dB2(idx)
-    
+
     drB02 = d_eps_dr*B02 + eps*dB02
-    
+
     !! Spline functions for the boundaries. Interval is [grid(1), grid(2)]
     !! for the left edge, [grid(N-1), grid(N)] for the right edge.
     !! r is equal to grid(1) for left, grid(N) for right
@@ -250,9 +250,9 @@
     call quadratic_factors_deriv(r, r_lo, r_hi, dh_quadratic_dr)
     call cubic_factors(r, r_lo, r_hi, h_cubic)
     call cubic_factors_deriv(r, r_lo, r_hi, dh_cubic_dr)
-    
+
     !! Calculating boundary terms
-    
+
     ! Quadratic * Quadratic
     call reset_factors(factors, 3)
     call reset_positions(positions, 3)
@@ -268,22 +268,22 @@
                    dT0 * (eps * B02 * k3 - B03 * k2) * dtc_perp_dB2 &
                  - eta * dB03 * k2 + eta * k3 * drB02)
     positions(3, :) = [5, 6]
-    
+
     call add_factors_quadblock(quadblock, factors, positions, &
                               h_quadratic, h_quadratic, edge)
-    
-    
+
+
     ! Quadratic *  d(Quadratic)/dr
     call reset_factors(factors, 1)
     call reset_positions(positions, 1)
     ! A(5, 5)
     factors(1) = ic * gamma_1 * eps_inv * tc_perp
     positions(1, :) = [5, 5]
-    
+
     call add_factors_quadblock(quadblock, factors, positions, &
                               h_quadratic, dh_quadratic_dr, edge)
-    
-    
+
+
     ! Quadratic * d(Cubic)/dr
     call reset_factors(factors, 2)
     call reset_positions(positions, 2)
@@ -293,11 +293,11 @@
     ! A(5, 8)
     factors(2) = -2*ic*gamma_1 * (dT0 * B02 * dtc_perp_dB2 + eta * eps_inv * drB02)
     positions(2, :) = [5, 8]
-    
+
     call add_factors_quadblock(quadblock, factors, positions, &
                               h_quadratic, dh_cubic_dr, edge)
-    
-    
+
+
     ! Cubic * Quadratic
     call reset_factors(factors, 5)
     call reset_positions(positions, 5)
@@ -316,11 +316,11 @@
     ! A(8, 6)
     factors(5) = -ic * eta * k3
     positions(5, :) = [8, 6]
-    
+
     call add_factors_quadblock(quadblock, factors, positions, &
                               h_cubic, h_quadratic, edge)
-    
-    
+
+
     ! Cubic * d(Cubic)/dr
     call reset_factors(factors, 4)
     call reset_positions(positions, 4)
@@ -336,10 +336,10 @@
     ! A(8, 8)
     factors(4) = ic * eta
     positions(4, :) = [8, 8]
-    
+
     call add_factors_quadblock(quadblock, factors, positions, &
                               h_cubic, dh_cubic_dr, edge)
-    
+
     deallocate(factors)
     deallocate(positions)
   end subroutine natural_boundaries
@@ -357,182 +357,15 @@
   !!                  - right edge: do not fill the top-left subblock
   subroutine add_factors_quadblock(quadblock, factors, positions, spline1, spline2, edge)
     use mod_global_variables, only: dim_subblock
-    
+
     complex(dp), intent(inout)  :: quadblock(dim_quadblock, dim_quadblock)
     complex(dp), intent(in)     :: factors(:)
     integer, intent(in)         :: positions(:, :)
     real(dp), intent(in)        :: spline1(4), spline2(4)
     character(6), intent(in)    :: edge
-    
+
     integer                     :: i, len_factors
     integer                     :: curr_position(2), idx(2)
-    
-    idx(:) = 0
-    len_factors = size(factors)
-  
-    do i = 1, len_factors
-     curr_position = positions(i, :)
-    
-     ! Top-left corner subblock, only for left boundary conditions
-     if (edge == 'l_edge') then
-<<<<<<< HEAD
-       r_lo = grid(1)
-       r_hi = grid(2)
-       r    = r_lo
-       idx  = 1
-     else if (edge == "r_edge") then
-       r_lo = grid(gridpts-1)
-       r_hi = grid(gridpts)
-       r    = r_hi
-       idx  = gauss_gridpts
-     else
-       write(*, *) "Wrong edge passed to natural boundaries routine"
-       write(*, *) "Currently set on: ", edge
-       stop
-     end if
-
-     eps_inv = 1.0d0 / eps
-
-     !! Equilibrium quantities at the boundary
-     rho0    = rho0_eq(idx)
-     T0      = T0_eq(idx)
-     B02     = B02_eq(idx)
-     B03     = B03_eq(idx)
-     tc_perp = tc_perp_eq(idx)
-     eta     = eta_eq(idx)
-     dT0     = d_T0_dr(idx)
-     dB02    = d_B02_dr(idx)
-     dB03    = d_B03_dr(idx)
-     dtc_perp_dT   = d_tc_perp_eq_dT(idx)
-     dtc_perp_drho = d_tc_perp_eq_drho(idx)
-     dtc_perp_dB2  = d_tc_perp_eq_dB2(idx)
-
-     drB02 = d_eps_dr*B02 + eps*dB02
-
-     !! Spline functions for the boundaries. Interval is [grid(1), grid(2)]
-     !! for the left edge, [grid(N-1), grid(N)] for the right edge.
-     !! r is equal to grid(1) for left, grid(N) for right
-     call quadratic_factors(r, r_lo, r_hi, h_quadratic)
-     call quadratic_factors_deriv(r, r_lo, r_hi, dh_quadratic_dr)
-     call cubic_factors(r, r_lo, r_hi, h_cubic)
-     call cubic_factors_deriv(r, r_lo, r_hi, dh_cubic_dr)
-
-     !! Calculating boundary terms
-
-     ! Quadratic * Quadratic
-     call reset_factors(factors, 3)
-     call reset_positions(positions, 3)
-     ! A(5, 1)
-     factors(1) = ic * gamma_1 * eps_inv * dT0 * dtc_perp_drho
-     positions(1, :) = [5, 1]
-     ! A(5, 5)
-     factors(2) = ic * gamma_1 * eps_inv * (dT0 * dtc_perp_dT &
-                                            - d_eps_dr * eps_inv * tc_perp)
-     positions(2, :) = [5, 5]
-     ! A(5, 6)
-     factors(3) = 2.0d0 * ic * gamma_1 * eps_inv * ( &
-                     dT0 * (eps * B02 * k3 - B03 * k2) * dtc_perp_dB2 &
-                   - eta * dB03 * k2 + eta * k3 * drB02)
-     positions(3, :) = [5, 6]
-
-     call add_factors_quadblock(quadblock, factors, positions, &
-                                h_quadratic, h_quadratic, edge)
-
-
-     ! Quadratic *  d(Quadratic)/dr
-     call reset_factors(factors, 1)
-     call reset_positions(positions, 1)
-     ! A(5, 5)
-     factors(1) = ic * gamma_1 * eps_inv * tc_perp
-     positions(1, :) = [5, 5]
-
-     call add_factors_quadblock(quadblock, factors, positions, &
-                                h_quadratic, dh_quadratic_dr, edge)
-
-
-     ! Quadratic * d(Cubic)/dr
-     call reset_factors(factors, 2)
-     call reset_positions(positions, 2)
-     ! A(5, 7)
-     factors(1) = 2.0d0*ic*gamma_1*eps_inv * (dT0 * B03 * dtc_perp_dB2 + eta * dB03)
-     positions(1, :) = [5, 7]
-     ! A(5, 8)
-     factors(2) = -2.0d0*ic*gamma_1 * (dT0 * B02 * dtc_perp_dB2 + eta * eps_inv * drB02)
-     positions(2, :) = [5, 8]
-
-     call add_factors_quadblock(quadblock, factors, positions, &
-                                h_quadratic, dh_cubic_dr, edge)
-
-
-     ! Cubic * Quadratic
-     call reset_factors(factors, 5)
-     call reset_positions(positions, 5)
-     ! A(2, 1)
-     factors(1) = eps_inv * T0
-     positions(1, :) = [2, 1]
-     ! A(2, 5)
-     factors(2) = eps_inv * rho0
-     positions(2, :) = [2, 5]
-     ! A(2, 6)
-     factors(3) = B02 * k3 - eps_inv * B03 * k2
-     positions(3, :) = [2, 6]
-     ! A(7, 6)
-     factors(4) = - ic * eta * eps_inv * k2
-     positions(4, :) = [7, 6]
-     ! A(8, 6)
-     factors(5) = -ic * eta * k3
-     positions(5, :) = [8, 6]
-
-     call add_factors_quadblock(quadblock, factors, positions, &
-                                h_cubic, h_quadratic, edge)
-
-
-     ! Cubic * d(Cubic)/dr
-     call reset_factors(factors, 4)
-     call reset_positions(positions, 4)
-     ! A(2, 7)
-     factors(1) = eps_inv * B03
-     positions(1, :) = [2, 7]
-     ! A(2, 8)
-     factors(2) = -B02
-     positions(2, :) = [2, 8]
-     ! A(7, 7)
-     factors(3) = ic * eta * eps_inv
-     positions(3, :) = [7, 7]
-     ! A(8, 8)
-     factors(4) = ic * eta
-     positions(4, :) = [8, 8]
-
-     call add_factors_quadblock(quadblock, factors, positions, &
-                                h_cubic, dh_cubic_dr, edge)
-
-
-     deallocate(factors)
-     deallocate(positions)
-
-   end subroutine natural_boundaries
-
-   !> Adds the factors to the quadblock depending on their positions and the
-   !! value of 'edge'.
-   !! @param[in, out]  quadblock   The 32x32 quadblock. Out: factors added to
-   !!                              their respective blocks
-   !! @param[in] factors   The boundary conditions for each element
-   !! @param[in] positions The positions of each boundary condition
-   !! @param[in] spline1   The left spline to apply, evaluated at the edge
-   !! @param[in] spline2   The right spline to apply, evaluated at the edge
-   !! @param[in] edge  'l_edge' for left boundary, 'r_edge' for right boundary
-   !!                  - left edge : do not fill the bottom-right subblock
-   !!                  - right edge: do not fill the top-left subblock
-   subroutine add_factors_quadblock(quadblock, factors, positions, &
-                                    spline1, spline2, edge)
-     complex(dp), intent(inout)  :: quadblock(dim_quadblock, dim_quadblock)
-     complex(dp), intent(in)     :: factors(:)
-     integer, intent(in)         :: positions(:, :)
-     real(dp), intent(in)        :: spline1(4), spline2(4)
-     character(6), intent(in)    :: edge
-
-     integer                     :: i, len_factors
-     integer                     :: curr_position(2), idx(2)
 
      idx(:) = 0
      len_factors = size(factors)
@@ -554,22 +387,7 @@
                                          spline1(4) * factors(i) * spline2(4)
        end if
 
-       ! Subblock top-right corner, filled both for left and right bounds
-       idx(:) = [2*curr_position(1), 2*curr_position(2) + dim_subblock]
-=======
-       idx(:) = 2*curr_position(:)
-    
->>>>>>> d1434b3c
-       quadblock(idx(1)-1, idx(2)-1) = quadblock(idx(1)-1, idx(2)-1) + &
-                                       spline1(2) * factors(i) * spline2(2)
-       quadblock(idx(1)-1, idx(2)  ) = quadblock(idx(1)-1, idx(2)  ) + &
-                                       spline1(2) * factors(i) * spline2(4)
-       quadblock(idx(1),   idx(2)-1) = quadblock(idx(1)  , idx(2)-1) + &
-                                       spline1(4) * factors(i) * spline2(2)
-       quadblock(idx(1),   idx(2)  ) = quadblock(idx(1)  , idx(2)  ) + &
-                                       spline1(4) * factors(i) * spline2(4)
-     end if
-    
+
      ! Subblock top-right corner, filled both for left and right bounds
      idx(:) = [2*curr_position(1), 2*curr_position(2) + dim_subblock]
      quadblock(idx(1)-1, idx(2)-1) = quadblock(idx(1)-1, idx(2)-1) + &
@@ -580,7 +398,7 @@
                                      spline1(4) * factors(i) * spline2(1)
      quadblock(idx(1)  , idx(2)  ) = quadblock(idx(1)  , idx(2)  ) + &
                                      spline1(4) * factors(i) * spline2(3)
-    
+
      ! Subblock bottom-left corner, filled both for left and right bounds
      idx(:) = [2*curr_position(1) + dim_subblock, 2*curr_position(2)]
      quadblock(idx(1)-1, idx(2)-1) = quadblock(idx(1)-1, idx(2)-1) + &
@@ -591,7 +409,7 @@
                                      spline1(3) * factors(i) * spline2(2)
      quadblock(idx(1)  , idx(2)  ) = quadblock(idx(1)  , idx(2)  ) + &
                                      spline1(3) * factors(i) * spline2(4)
-    
+
      if (edge == 'r_edge') then
        ! Subblock bottom-right corner, only for right boundary conditions
        idx(:) = 2*curr_position(:) + dim_subblock
@@ -604,9 +422,9 @@
        quadblock(idx(1)  , idx(2)  ) = quadblock(idx(1)  , idx(2)  ) + &
                                        spline1(3) * factors(i) * spline2(3)
      end if
-    
+
     end do
-  
+
   end subroutine add_factors_quadblock
 
 end module mod_boundary_conditions