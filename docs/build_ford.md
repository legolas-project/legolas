--- conflicted
+++ resolved
@@ -23,16 +23,10 @@
 
 ### Source code documentation
 Welcome to the main page of the Legolas source code documentation.
-<<<<<<< HEAD
 Here you can browse all the different source files, modules and call graphs
-(a limited list is shown below). These pages are automatically generated 
+(a limited list is shown below). These pages are automatically generated
 from in-line source code documentation on the `master` branch of the 
-[GitHub repository](https://github.com/n-claes/legolas),
-=======
-Here you can browse all the different source files, modules and call graphs.
-These pages are automatically generated from in-line source code documentation
-on the `master` branch of the [GitHub repository](https://github.com/legolas-project/legolas),
->>>>>>> b30e2d23
+[GitHub repository](https://github.com/legolas-project/legolas),
 and are built after every commit.
 
 You can return to the main site [here](../../../index.html).