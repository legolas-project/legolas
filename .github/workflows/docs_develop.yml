name: docs

on:
  push:
    branches: [ develop ]
  pull_request:
    branches: [ develop ]

jobs:
  develop:
    runs-on: ubuntu-latest

    steps:
    - uses: actions/checkout@v4
<<<<<<< HEAD
    - name: Set up Python 3.9
=======
    - name: Set up Python 3.12
>>>>>>> b30e2d23
      uses: actions/setup-python@v5
      with:
        python-version: 3.12

    - name: Install dependencies
      run: |
        python -m pip install --upgrade pip
        # Fix version for now, 3.4 throws an error (see #101)
        pip install markdown==3.3.7
        pip install ford==6.1.13 graphviz
        sudo apt-get install graphviz
        pip install -U sphinx
        pip install numpydoc sphinx-rtd-theme lazy-object-proxy==1.4 sphinx-autoapi

    - name: Generate documentation
      run: |
        cd docs
        python generate_docs.py develop

    - name: Deploy
      uses: peaceiris/actions-gh-pages@v4
      # only deploy if the branch is develop
      if: ${{ contains(github.ref, 'refs/heads/develop') }}
      with:
          deploy_key: ${{ secrets.GH_PAGES_DEPLOY_DEV }}
          external_repository: legolas-project/legolas.science-dev
          publish_branch: main
          publish_dir: ./docs
          cname: dev.legolas.science
          enable_jekyll: true
          full_commit_message: 'dev: deploy legolas-project/legolas@${{ github.sha }}'<|MERGE_RESOLUTION|>--- conflicted
+++ resolved
@@ -12,11 +12,7 @@
 
     steps:
     - uses: actions/checkout@v4
-<<<<<<< HEAD
-    - name: Set up Python 3.9
-=======
     - name: Set up Python 3.12
->>>>>>> b30e2d23
       uses: actions/setup-python@v5
       with:
         python-version: 3.12
