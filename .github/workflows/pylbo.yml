name: pylbo

on:
  push:
    branches: [master, develop]
  pull_request:
    branches: [master, develop]

env:
  CC: /usr/bin/gcc-14
  FC: /usr/bin/gfortran-14
  LEGOLASDIR: /home/runner/work/legolas/legolas

jobs:
  style:
    runs-on: ubuntu-latest

    steps:
      - uses: actions/checkout@v4
<<<<<<< HEAD
      - name: Set up Python 3.9
=======
      - name: Set up Python 3.12
>>>>>>> 94494608
        uses: actions/setup-python@v5
        with:
          python-version: 3.12

      - name: Install dependencies
        run: |
          python -m pip install --upgrade pip
          pip install flake8 black

      - name: Run flake8
        run: |
          flake8 --count --exclude=__init__.py --extend-ignore=E203,W503 --max-line-length=88 --show-source --statistics post_processing/
          flake8 --count --exclude=__init__.py --extend-ignore=E203,W503 --max-line-length=88 --show-source --statistics tests/pylbo_tests/
          flake8 --count --exclude=__init__.py --extend-ignore=E203,W503 --max-line-length=88 --show-source --statistics tests/regression_tests/

      - name: Run black
        run: |
          black --diff --check post_processing/
          black --diff --check tests/regression_tests/
          black --diff --check tests/pylbo_tests/

  tests:
    runs-on: ubuntu-latest
    needs: style

    steps:
    - uses: actions/checkout@v4
<<<<<<< HEAD
    - name: Set up Python 3.9
      uses: actions/setup-python@v1
=======
    - name: Set up Python 3.12
      uses: actions/setup-python@v5
>>>>>>> 94494608
      with:
        python-version: 3.12

    - name: Install python dependencies
      run: |
        python -m pip install --upgrade pip
<<<<<<< HEAD
        pip install pytest pytest-cov scipy
=======
        pip install pytest pytest-cov setuptools
>>>>>>> 94494608
        sudo apt-get update
        sudo apt-get install ffmpeg
        pip install matplotlib==3.9.2
        pip install numpy==2.0.2
        cd post_processing
        python setup.py develop

    - name: Install Legolas dependencies
      run: |
        sudo apt-get update
        sudo apt-get install gfortran-10
        sudo apt-get install libblas-dev
        sudo apt-get install liblapack-dev
        sudo apt-get install lcov
        gfortran-14 --version
        cmake --version

    - name: Compile Legolas
      run: |
        mkdir build
        cd build
        cmake ..
        make -j 2

    - name: Run Pylbo tests
      run: |
        mkdir -p coverage/pylbo
        cd $LEGOLASDIR/tests/pylbo_tests
        cp .coveragerc $LEGOLASDIR/coverage/pylbo
        pytest -v --cov=pylbo
        cd $LEGOLASDIR/coverage/pylbo
        coverage xml

    - name: Upload coverage report
      uses: codecov/codecov-action@v5
      with:
        files: ./coverage/pylbo/coverage.xml
        flags: pylbo<|MERGE_RESOLUTION|>--- conflicted
+++ resolved
@@ -17,11 +17,7 @@
 
     steps:
       - uses: actions/checkout@v4
-<<<<<<< HEAD
-      - name: Set up Python 3.9
-=======
       - name: Set up Python 3.12
->>>>>>> 94494608
         uses: actions/setup-python@v5
         with:
           python-version: 3.12
@@ -49,24 +45,15 @@
 
     steps:
     - uses: actions/checkout@v4
-<<<<<<< HEAD
-    - name: Set up Python 3.9
-      uses: actions/setup-python@v1
-=======
     - name: Set up Python 3.12
       uses: actions/setup-python@v5
->>>>>>> 94494608
       with:
         python-version: 3.12
 
     - name: Install python dependencies
       run: |
         python -m pip install --upgrade pip
-<<<<<<< HEAD
-        pip install pytest pytest-cov scipy
-=======
-        pip install pytest pytest-cov setuptools
->>>>>>> 94494608
+        pip install pytest pytest-cov setuptools scipy
         sudo apt-get update
         sudo apt-get install ffmpeg
         pip install matplotlib==3.9.2
@@ -77,7 +64,7 @@
     - name: Install Legolas dependencies
       run: |
         sudo apt-get update
-        sudo apt-get install gfortran-10
+        sudo apt-get install gfortran-14
         sudo apt-get install libblas-dev
         sudo apt-get install liblapack-dev
         sudo apt-get install lcov
