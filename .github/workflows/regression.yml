--- conflicted
+++ resolved
@@ -26,11 +26,7 @@
     name: ${{ matrix.name }}
     steps:
     - uses: actions/checkout@v4
-<<<<<<< HEAD
-    - name: Set up Python 3.9
-=======
     - name: Set up Python 3.12
->>>>>>> 94494608
       uses: actions/setup-python@v5
       with:
         python-version: 3.12
@@ -54,11 +50,7 @@
     - name: Install Python dependencies & Pylbo
       run: |
         python -m pip install --upgrade pip
-<<<<<<< HEAD
-        pip install pytest numpy matplotlib f90nml tqdm psutil pytest-mpl scipy
-=======
-        pip install pytest numpy matplotlib f90nml tqdm psutil pytest-mpl setuptools
->>>>>>> 94494608
+        pip install pytest numpy matplotlib f90nml tqdm psutil pytest-mpl setuptools scipy
         cd post_processing
         python setup.py develop
 
